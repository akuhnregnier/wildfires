--- conflicted
+++ resolved
@@ -49,14 +49,10 @@
 from pyhdf.SD import SD, SDC
 from tqdm import tqdm
 
-<<<<<<< HEAD
-from joblib import Memory
+from joblib import Memory, Parallel, delayed
 from wildfires.analysis.processing import fill_cube
 from wildfires.joblib.caching import CodeObj, wrap_decorator
 from wildfires.joblib.iris_backend import register_backend
-=======
-from joblib import Parallel, delayed
->>>>>>> a327ece9
 
 logger = logging.getLogger(__name__)
 
@@ -3267,9 +3263,6 @@
         return self.broadcast_static_data(start, end)
 
 
-<<<<<<< HEAD
-def dataset_times(datasets=None, dataset_names=None):
-=======
 def monthly_average_in_dir(directory):
     with warnings.catch_warnings():
         warnings.filterwarnings(
@@ -3344,8 +3337,7 @@
         return self.select_monthly_from_monthly(start, end)
 
 
-def dataset_times(datasets=None):
->>>>>>> a327ece9
+def dataset_times(datasets=None, dataset_names=None):
     """Compile dataset time span information.
 
     Args:
@@ -3462,8 +3454,4 @@
             )
         )
 
-    return min_time, max_time, times_df
-
-
-if __name__ == "__main__":
-    a = VODCA()+    return min_time, max_time, times_df